import os
from functools import partial
from typing import Collection, Mapping, Sequence, Union

import meerkat as mk
import numpy as np
import pandas as pd
import ray
import terra
import torch
from ray import tune
from torch import nn
from tqdm.auto import tqdm

from domino.metrics import compute_model_metrics
<<<<<<< HEAD
from domino.slices.abstract import build_setting
=======
from domino.slices.eeg import build_slice
>>>>>>> 9cd78661
from domino.utils import nested_getattr
from domino.vision import Classifier, score, train


@terra.Task
def train_model(
    dp: mk.DataPanel,
    setting_config: dict,
    run_dir: str = None,
    **kwargs,
):
    # set seed
    metadata = setting_config
    metadata["run_id"] = int(os.path.basename(run_dir))
    train(
        dp=dp,
        input_column="input",
        id_column="id",
        target_column="target",
        run_dir=run_dir,
        wandb_config=metadata,
        config=kwargs["train_config"],
        batch_size=kwargs["batch_size"],
        ckpt_monitor=kwargs["ckpt_monitor"],
        max_epochs=kwargs["max_epochs"],
        drop_last=kwargs["drop_last"],
    )
    return metadata


@terra.Task.make(no_load_args={"data_dp", "split_dp"})
def train_slices(
    slices_dp: mk.DataPanel,
    data_dp: mk.DataPanel,
    split_dp: mk.DataPanel,
    num_samples: int = 1,
    run_dir: str = None,
    **kwargs,
):
    def _train_model(setting_config):
        dp = build_setting(data_dp=data_dp, split_dp=split_dp, **setting_config)
        setting_config["parent_run_id"] = int(os.path.basename(run_dir))
        return train_model(
            dp=dp,
            setting_config=setting_config,
            pbar=False,
            **kwargs,
        )

    ray.init(num_gpus=1, num_cpus=6)
    analysis = tune.run(
        _train_model,
        config=tune.grid_search(list(slices_dp)),
        num_samples=num_samples,
        resources_per_trial={"gpu": 1},
    )
    return analysis.dataframe()


@terra.Task
def score_model(
    dp: mk.DataPanel,
    model: Classifier,
    split: str,
    layers: Union[nn.Module, Mapping[str, nn.Module]] = None,
    reduction_fns: Sequence[str] = None,
    run_dir: str = None,
    **kwargs,
):

    if layers is not None:
        layers = {name: nested_getattr(model, layer) for name, layer in layers.items()}

    if reduction_fns is not None:
        # get the actual function corresponding to the str passed in
        def _get_reduction_fn(reduction_name):
            if reduction_name == "max":
                reduction_fn = partial(torch.mean, dim=[-1, -2])
            elif reduction_name == "mean":
                reduction_fn = partial(torch.mean, dim=[-1, -2])
            else:
                raise ValueError(f"reduction_fn {reduction_name} not supported.")
            reduction_fn.__name__ = reduction_name
            return reduction_fn

        reduction_fns = list(map(_get_reduction_fn, reduction_fns))

    split_mask = (
        (dp["split"].data == split)
        if isinstance(split, str)
        else np.isin(dp["split"].data, split)
    )
    score_dp = score(
        model,
        dp=dp.lz[split_mask],
        input_column="input",
        run_dir=run_dir,
        layers=layers,
        reduction_fns=reduction_fns,
        **kwargs,
    )

    return score_dp


@terra.Task
def score_slices(
    model_df: pd.DataFrame,
    slice_col: str,
    split: Union[str, Collection[str]] = "test",
    layers: Union[nn.Module, Mapping[str, str]] = None,
    reduction_fns: Sequence[str] = None,
    num_gpus: int = 1,
    num_cpus: int = 8,
    run_dir: str = None,
    **kwargs,
):
    def _score_model(config):
        run_id = config.pop("run_id")
        score_run_id, score_dp = score_model(
            model=train_model.get_artifacts(run_id, "best_chkpt")["model"],
            dp=train_model.inp(run_id)["dp"],
            split=split,
            layers=layers,
            pbar=False,
            reduction_fns=reduction_fns,
            return_run_id=True,
            **kwargs,
        )
        return {
            "synthetic_preds": False,
            "train_run_id": run_id,
            "parent_run_id": int(os.path.basename(run_dir)),
            "score_run_id": score_run_id,
            **compute_model_metrics(
                score_dp.load(), slice_col, num_iter=1000, flat=True
            ),
            **config,
        }

    ray.init(num_gpus=num_gpus, num_cpus=num_cpus)
    analysis = tune.run(
        _score_model,
        config=tune.grid_search(model_df[list(model_df)].to_dict("records")),
        resources_per_trial={"gpu": 1},
    )
    return mk.DataPanel.from_pandas(analysis.dataframe())


@terra.Task.make(no_load_args={"data_dp", "split_dp"})
def synthetic_score_slices(
    slices_dp: mk.DataPanel,
    data_dp: mk.DataPanel,
    split_dp: mk.DataPanel,
    synthetic_kwargs: Mapping[str, object] = None,
    run_dir: str = None,
    **kwargs,
):
    rows = []
    for config in tqdm(slices_dp):
        run_id, _ = build_setting(
            data_dp=data_dp,
            split_dp=split_dp,
            return_run_id=True,
            synthetic_preds=True,
            synthetic_kwargs=synthetic_kwargs,
            **config,
            **kwargs,
        )
        rows.append(
            {
                "synthetic_preds": True,
                "build_run_id": run_id,
                "parent_run_id": int(os.path.basename(run_dir)),
                **config,
            }
        )
    return mk.DataPanel(rows)<|MERGE_RESOLUTION|>--- conflicted
+++ resolved
@@ -13,11 +13,7 @@
 from tqdm.auto import tqdm
 
 from domino.metrics import compute_model_metrics
-<<<<<<< HEAD
 from domino.slices.abstract import build_setting
-=======
-from domino.slices.eeg import build_slice
->>>>>>> 9cd78661
 from domino.utils import nested_getattr
 from domino.vision import Classifier, score, train
 
