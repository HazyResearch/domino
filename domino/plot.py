--- conflicted
+++ resolved
@@ -26,11 +26,9 @@
     "clip": "#E27E51",
     "mimic_multimodal": "#EFAB79",
     "convirt": "#E27E51",
-<<<<<<< HEAD
     "activations": PALETTE[5],
     "eeg": "#1B6C7B",
     "multimodal": "#E27E51",
-=======
 }
 
 SDM_PALETTE = {
@@ -39,7 +37,6 @@
     "domino.sdm.multiaccuracy.MultiaccuracySDM": "#53B7AE",
     "domino.sdm.spotlight.SpotlightSDM": "#1B6C7B",
     "domino.sdm.gmm.MixtureModelSDM": "#E27E51",
->>>>>>> 60250383
 }
 
 
