<<<<<<< HEAD
EMB_PALETTE = {"random": "#19416E", "bit": "#1B6C7B", "clip": "#E27E51"}

SDM_PALETTE = {
    "domino.sdm.george.GeorgeSDM": "#9CBDE8",
    "domino.sdm.multiaccuracy.MultiaccuracySDM": "#EFAB79",
    "domino.sdm.spotlight.SpotlightSDM": "#1B6C7B",
    "domino.sdm.confusion.ConfusionSDM": "#19416E",
    "domino.sdm.gmm.MixtureModelSDM": "#53B7AE",
}
=======
PALETTE = ["#9CBDE8", "#53B7AE", "#EFAB79", "#E27E51", "#19416E", "#1B6C7B"]

def coherence_metric(grouped_df):
    return (grouped_df['auroc']>0.85) & (grouped_df['precision_at_10']>0.5)


EMB_PALETTE = {
    "random": "#19416E",
    "bit": "#1B6C7B",
    "clip": "#E27E51",
    "mimic_multimodal": "#9CBDE8"
}

def generate_group_df(run_sdms_id, score_sdms_id, slice_type):
    setting_dp = run_sdms.out(run_sdms_id).load()
    slice_df = score_sdms.out(score_sdms_id).load() 
    slice_df = pd.DataFrame(slice_df)
    score_dp = mk.DataPanel.from_pandas(slice_df)
    results_dp = mk.merge(
        score_dp,
        setting_dp["config/sdm", "alpha","run_sdm_run_id", "sdm_class"],
        on="run_sdm_run_id"
    )
    emb_col = results_dp["config/sdm"].map(lambda x: x["sdm_config"]["emb"][0])
    results_dp["emb_type"] = emb_col

    results_df = results_dp.to_pandas()
    grouped_df = results_df.iloc[results_df.reset_index().groupby(["slice_name", "slice_idx", "sdm_class", "alpha", "emb_type"])['auroc'].idxmax().astype(int)]
    grouped_df = grouped_df[grouped_df['emb_type'] != 'mimic_imageonly']
    grouped_df["alpha"] = grouped_df["alpha"].round(3)

    if(slice_type=="correlation"): grouped_df = grouped_df[grouped_df['alpha'] != 0.0]
    grouped_df['success'] = coherence_metric(grouped_df)
    grouped_df['slice_type'] = [slice_type]*len(grouped_df)
    return(grouped_df)
>>>>>>> c40955e9
<|MERGE_RESOLUTION|>--- conflicted
+++ resolved
@@ -1,6 +1,3 @@
-<<<<<<< HEAD
-EMB_PALETTE = {"random": "#19416E", "bit": "#1B6C7B", "clip": "#E27E51"}
-
 SDM_PALETTE = {
     "domino.sdm.george.GeorgeSDM": "#9CBDE8",
     "domino.sdm.multiaccuracy.MultiaccuracySDM": "#EFAB79",
@@ -8,40 +5,46 @@
     "domino.sdm.confusion.ConfusionSDM": "#19416E",
     "domino.sdm.gmm.MixtureModelSDM": "#53B7AE",
 }
-=======
 PALETTE = ["#9CBDE8", "#53B7AE", "#EFAB79", "#E27E51", "#19416E", "#1B6C7B"]
 
+
 def coherence_metric(grouped_df):
-    return (grouped_df['auroc']>0.85) & (grouped_df['precision_at_10']>0.5)
+    return (grouped_df["auroc"] > 0.85) & (grouped_df["precision_at_10"] > 0.5)
 
 
 EMB_PALETTE = {
     "random": "#19416E",
     "bit": "#1B6C7B",
     "clip": "#E27E51",
-    "mimic_multimodal": "#9CBDE8"
+    # "mimic_multimodal": "#9CBDE8",
 }
+
 
 def generate_group_df(run_sdms_id, score_sdms_id, slice_type):
     setting_dp = run_sdms.out(run_sdms_id).load()
-    slice_df = score_sdms.out(score_sdms_id).load() 
+    slice_df = score_sdms.out(score_sdms_id).load()
     slice_df = pd.DataFrame(slice_df)
     score_dp = mk.DataPanel.from_pandas(slice_df)
     results_dp = mk.merge(
         score_dp,
-        setting_dp["config/sdm", "alpha","run_sdm_run_id", "sdm_class"],
-        on="run_sdm_run_id"
+        setting_dp["config/sdm", "alpha", "run_sdm_run_id", "sdm_class"],
+        on="run_sdm_run_id",
     )
     emb_col = results_dp["config/sdm"].map(lambda x: x["sdm_config"]["emb"][0])
     results_dp["emb_type"] = emb_col
 
     results_df = results_dp.to_pandas()
-    grouped_df = results_df.iloc[results_df.reset_index().groupby(["slice_name", "slice_idx", "sdm_class", "alpha", "emb_type"])['auroc'].idxmax().astype(int)]
-    grouped_df = grouped_df[grouped_df['emb_type'] != 'mimic_imageonly']
+    grouped_df = results_df.iloc[
+        results_df.reset_index()
+        .groupby(["slice_name", "slice_idx", "sdm_class", "alpha", "emb_type"])["auroc"]
+        .idxmax()
+        .astype(int)
+    ]
+    grouped_df = grouped_df[grouped_df["emb_type"] != "mimic_imageonly"]
     grouped_df["alpha"] = grouped_df["alpha"].round(3)
 
-    if(slice_type=="correlation"): grouped_df = grouped_df[grouped_df['alpha'] != 0.0]
-    grouped_df['success'] = coherence_metric(grouped_df)
-    grouped_df['slice_type'] = [slice_type]*len(grouped_df)
-    return(grouped_df)
->>>>>>> c40955e9
+    if slice_type == "correlation":
+        grouped_df = grouped_df[grouped_df["alpha"] != 0.0]
+    grouped_df["success"] = coherence_metric(grouped_df)
+    grouped_df["slice_type"] = [slice_type] * len(grouped_df)
+    return grouped_df