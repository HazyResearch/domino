--- conflicted
+++ resolved
@@ -23,9 +23,8 @@
     "activations": PALETTE[5],
 }
 
-<<<<<<< HEAD
 
-def generate_group_df(
+def generate_group_sabri_df(
     score_sdms_id: int, slice_type: str, spec_columns: List[str] = None
 ):
     slice_df = score_sdms.out(score_sdms_id).load()
@@ -53,23 +52,41 @@
         .astype(int)
     ]
     # grouped_df = grouped_df[grouped_df['emb_type'] != 'mimic_imageonly']
-=======
+    grouped_df["alpha"] = grouped_df["alpha"].round(3)
+
+    if slice_type == "correlation":
+        grouped_df = grouped_df[grouped_df["alpha"] != 0.0]
+    grouped_df["success"] = coherence_metric(grouped_df)
+    # grouped_df["slice_type"] = [slice_type] * len(grouped_df)
+    return grouped_df
+
+
 def generate_group_df(run_sdms_id, score_sdms_id, slice_type):
     setting_dp = run_sdms.out(run_sdms_id).load()
-    slice_df = score_sdms.out(score_sdms_id).load() 
+    slice_df = score_sdms.out(score_sdms_id).load()
     slice_df = pd.DataFrame(slice_df)
     score_dp = mk.DataPanel.from_pandas(slice_df)
     results_dp = mk.merge(
         score_dp,
-        setting_dp["config/sdm", "alpha","run_sdm_run_id", "sdm_class"],
-        on="run_sdm_run_id"
+        setting_dp["config/sdm", "alpha", "run_sdm_run_id", "sdm_class"],
+        on="run_sdm_run_id",
     )
-    emb_col = results_dp["config/sdm"].map(lambda x: x["sdm_config"]["emb"][0] if x["sdm_config"]["emb"][0] != None else "activations")
+    emb_col = results_dp["config/sdm"].map(
+        lambda x: x["sdm_config"]["emb"][0]
+        if x["sdm_config"]["emb"][0] != None
+        else "activations"
+    )
     results_dp["emb_type"] = emb_col
 
     results_df = results_dp.to_pandas()
-    grouped_df = results_df.iloc[results_df.reset_index().groupby(["slice_name", "slice_idx", "sdm_class", "alpha", "emb_type"])['precision_at_10'].idxmax().astype(int)]
->>>>>>> 58db9e3a
+    grouped_df = results_df.iloc[
+        results_df.reset_index()
+        .groupby(["slice_name", "slice_idx", "sdm_class", "alpha", "emb_type"])[
+            "precision_at_10"
+        ]
+        .idxmax()
+        .astype(int)
+    ]
     grouped_df["alpha"] = grouped_df["alpha"].round(3)
 
     if slice_type == "correlation":
