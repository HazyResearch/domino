--- conflicted
+++ resolved
@@ -34,16 +34,8 @@
 # @Task.make_task
 def get_cxr_activations(dp: DataPanel, model_path: str, run_dir: str = None):
     model = CXRResnet(model_path=model_path)
-<<<<<<< HEAD
-    separator = SourceSeparator(
-        config={"activation_dim": 2048, "lr": 1e-3}, model=model
-    )
-
-    act_dp = separator.prepare_dp(
-=======
     act_dp = score(
         model=model,
->>>>>>> 1477d520
         dp=dp,
         layers={
             # "block2": model.cnn_encoder[-3],
