--- conflicted
+++ resolved
@@ -3,16 +3,20 @@
   {
    "cell_type": "code",
    "execution_count": 1,
+   "id": "a5c8d0b9-b22d-4283-899f-bd9c79c85a49",
+   "metadata": {},
+   "outputs": [],
    "source": [
     "%load_ext autoreload\n",
     "%autoreload 2"
-   ],
+   ]
+  },
+  {
+   "cell_type": "code",
+   "execution_count": 2,
+   "id": "8b11cd68-1ff2-4350-acaf-e60bdc7a82dc",
+   "metadata": {},
    "outputs": [],
-   "metadata": {}
-  },
-  {
-   "cell_type": "code",
-   "execution_count": 2,
    "source": [
     "import os\n",
     "import terra\n",
@@ -21,108 +25,49 @@
     "import numpy as np\n",
     "from meerkat.contrib.gqa import read_gqa_dps\n",
     "from domino.data.visual_genome import ATTRIBUTE_GROUPS"
-   ],
-   "outputs": [],
-   "metadata": {}
-  },
-  {
-   "cell_type": "code",
-   "execution_count": 3,
-   "source": [
-    "x = 0\n",
-    "y= 0\n",
-    "x + y"
-   ],
-   "outputs": [
-    {
-     "output_type": "stream",
-     "name": "stderr",
-     "text": [
-      "Traceback (most recent call last):\n",
-      "  File \"_pydevd_bundle/pydevd_cython.pyx\", line 1078, in _pydevd_bundle.pydevd_cython.PyDBFrame.trace_dispatch\n",
-      "  File \"_pydevd_bundle/pydevd_cython.pyx\", line 297, in _pydevd_bundle.pydevd_cython.PyDBFrame.do_wait_suspend\n",
-      "  File \"/Users/sabrieyuboglu/miniconda3/envs/domino/lib/python3.8/site-packages/debugpy/_vendored/pydevd/pydevd.py\", line 1949, in do_wait_suspend\n",
-      "    keep_suspended = self._do_wait_suspend(thread, frame, event, arg, suspend_type, from_this_thread, frames_tracker)\n",
-      "  File \"/Users/sabrieyuboglu/miniconda3/envs/domino/lib/python3.8/site-packages/debugpy/_vendored/pydevd/pydevd.py\", line 1984, in _do_wait_suspend\n",
-      "    time.sleep(0.01)\n",
-      "KeyboardInterrupt\n"
-     ]
-    },
-    {
-     "output_type": "error",
-     "ename": "KeyboardInterrupt",
-     "evalue": "",
-     "traceback": [
-      "\u001b[0;31m---------------------------------------------------------------------------\u001b[0m",
-      "\u001b[0;31mKeyboardInterrupt\u001b[0m                         Traceback (most recent call last)",
-      "\u001b[0;32m/var/folders/v9/pbg14fdx6mb87nxzhqhnwrd00000gn/T/ipykernel_53459/888251447.py\u001b[0m in \u001b[0;36m<module>\u001b[0;34m\u001b[0m\n\u001b[1;32m      1\u001b[0m \u001b[0mx\u001b[0m \u001b[0;34m=\u001b[0m \u001b[0;36m0\u001b[0m\u001b[0;34m\u001b[0m\u001b[0;34m\u001b[0m\u001b[0m\n\u001b[0;32m----> 2\u001b[0;31m \u001b[0my\u001b[0m\u001b[0;34m=\u001b[0m \u001b[0;36m0\u001b[0m\u001b[0;34m\u001b[0m\u001b[0;34m\u001b[0m\u001b[0m\n\u001b[0m\u001b[1;32m      3\u001b[0m \u001b[0mx\u001b[0m \u001b[0;34m+\u001b[0m \u001b[0my\u001b[0m\u001b[0;34m\u001b[0m\u001b[0;34m\u001b[0m\u001b[0m\n",
-      "\u001b[0;32m/var/folders/v9/pbg14fdx6mb87nxzhqhnwrd00000gn/T/ipykernel_53459/888251447.py\u001b[0m in \u001b[0;36m<module>\u001b[0;34m\u001b[0m\n\u001b[1;32m      1\u001b[0m \u001b[0mx\u001b[0m \u001b[0;34m=\u001b[0m \u001b[0;36m0\u001b[0m\u001b[0;34m\u001b[0m\u001b[0;34m\u001b[0m\u001b[0m\n\u001b[0;32m----> 2\u001b[0;31m \u001b[0my\u001b[0m\u001b[0;34m=\u001b[0m \u001b[0;36m0\u001b[0m\u001b[0;34m\u001b[0m\u001b[0;34m\u001b[0m\u001b[0m\n\u001b[0m\u001b[1;32m      3\u001b[0m \u001b[0mx\u001b[0m \u001b[0;34m+\u001b[0m \u001b[0my\u001b[0m\u001b[0;34m\u001b[0m\u001b[0;34m\u001b[0m\u001b[0m\n",
-      "\u001b[0;32m_pydevd_bundle/pydevd_cython.pyx\u001b[0m in \u001b[0;36m_pydevd_bundle.pydevd_cython.SafeCallWrapper.__call__\u001b[0;34m()\u001b[0m\n",
-      "\u001b[0;32m_pydevd_bundle/pydevd_cython.pyx\u001b[0m in \u001b[0;36m_pydevd_bundle.pydevd_cython.PyDBFrame.trace_dispatch\u001b[0;34m()\u001b[0m\n",
-      "\u001b[0;32m_pydevd_bundle/pydevd_cython.pyx\u001b[0m in \u001b[0;36m_pydevd_bundle.pydevd_cython.PyDBFrame.trace_dispatch\u001b[0;34m()\u001b[0m\n",
-      "\u001b[0;32m_pydevd_bundle/pydevd_cython.pyx\u001b[0m in \u001b[0;36m_pydevd_bundle.pydevd_cython.PyDBFrame.trace_dispatch\u001b[0;34m()\u001b[0m\n",
-      "\u001b[0;32m_pydevd_bundle/pydevd_cython.pyx\u001b[0m in \u001b[0;36m_pydevd_bundle.pydevd_cython.PyDBFrame.do_wait_suspend\u001b[0;34m()\u001b[0m\n",
-      "\u001b[0;32m~/miniconda3/envs/domino/lib/python3.8/site-packages/debugpy/_vendored/pydevd/pydevd.py\u001b[0m in \u001b[0;36mdo_wait_suspend\u001b[0;34m(self, thread, frame, event, arg, exception_type)\u001b[0m\n\u001b[1;32m   1947\u001b[0m \u001b[0;34m\u001b[0m\u001b[0m\n\u001b[1;32m   1948\u001b[0m             \u001b[0;32mwith\u001b[0m \u001b[0mself\u001b[0m\u001b[0;34m.\u001b[0m\u001b[0m_threads_suspended_single_notification\u001b[0m\u001b[0;34m.\u001b[0m\u001b[0mnotify_thread_suspended\u001b[0m\u001b[0;34m(\u001b[0m\u001b[0mthread_id\u001b[0m\u001b[0;34m,\u001b[0m \u001b[0mstop_reason\u001b[0m\u001b[0;34m)\u001b[0m\u001b[0;34m:\u001b[0m\u001b[0;34m\u001b[0m\u001b[0;34m\u001b[0m\u001b[0m\n\u001b[0;32m-> 1949\u001b[0;31m                 \u001b[0mkeep_suspended\u001b[0m \u001b[0;34m=\u001b[0m \u001b[0mself\u001b[0m\u001b[0;34m.\u001b[0m\u001b[0m_do_wait_suspend\u001b[0m\u001b[0;34m(\u001b[0m\u001b[0mthread\u001b[0m\u001b[0;34m,\u001b[0m \u001b[0mframe\u001b[0m\u001b[0;34m,\u001b[0m \u001b[0mevent\u001b[0m\u001b[0;34m,\u001b[0m \u001b[0marg\u001b[0m\u001b[0;34m,\u001b[0m \u001b[0msuspend_type\u001b[0m\u001b[0;34m,\u001b[0m \u001b[0mfrom_this_thread\u001b[0m\u001b[0;34m,\u001b[0m \u001b[0mframes_tracker\u001b[0m\u001b[0;34m)\u001b[0m\u001b[0;34m\u001b[0m\u001b[0;34m\u001b[0m\u001b[0m\n\u001b[0m\u001b[1;32m   1950\u001b[0m \u001b[0;34m\u001b[0m\u001b[0m\n\u001b[1;32m   1951\u001b[0m         \u001b[0mframes_list\u001b[0m \u001b[0;34m=\u001b[0m \u001b[0;32mNone\u001b[0m\u001b[0;34m\u001b[0m\u001b[0;34m\u001b[0m\u001b[0m\n",
-      "\u001b[0;32m~/miniconda3/envs/domino/lib/python3.8/site-packages/debugpy/_vendored/pydevd/pydevd.py\u001b[0m in \u001b[0;36m_do_wait_suspend\u001b[0;34m(self, thread, frame, event, arg, suspend_type, from_this_thread, frames_tracker)\u001b[0m\n\u001b[1;32m   1982\u001b[0m \u001b[0;34m\u001b[0m\u001b[0m\n\u001b[1;32m   1983\u001b[0m             \u001b[0mself\u001b[0m\u001b[0;34m.\u001b[0m\u001b[0mprocess_internal_commands\u001b[0m\u001b[0;34m(\u001b[0m\u001b[0;34m)\u001b[0m\u001b[0;34m\u001b[0m\u001b[0;34m\u001b[0m\u001b[0m\n\u001b[0;32m-> 1984\u001b[0;31m             \u001b[0mtime\u001b[0m\u001b[0;34m.\u001b[0m\u001b[0msleep\u001b[0m\u001b[0;34m(\u001b[0m\u001b[0;36m0.01\u001b[0m\u001b[0;34m)\u001b[0m\u001b[0;34m\u001b[0m\u001b[0;34m\u001b[0m\u001b[0m\n\u001b[0m\u001b[1;32m   1985\u001b[0m \u001b[0;34m\u001b[0m\u001b[0m\n\u001b[1;32m   1986\u001b[0m         \u001b[0mself\u001b[0m\u001b[0;34m.\u001b[0m\u001b[0mcancel_async_evaluation\u001b[0m\u001b[0;34m(\u001b[0m\u001b[0mget_current_thread_id\u001b[0m\u001b[0;34m(\u001b[0m\u001b[0mthread\u001b[0m\u001b[0;34m)\u001b[0m\u001b[0;34m,\u001b[0m \u001b[0mstr\u001b[0m\u001b[0;34m(\u001b[0m\u001b[0mid\u001b[0m\u001b[0;34m(\u001b[0m\u001b[0mframe\u001b[0m\u001b[0;34m)\u001b[0m\u001b[0;34m)\u001b[0m\u001b[0;34m)\u001b[0m\u001b[0;34m\u001b[0m\u001b[0;34m\u001b[0m\u001b[0m\n",
-      "\u001b[0;31mKeyboardInterrupt\u001b[0m: "
-     ]
-    }
-   ],
-   "metadata": {}
-  },
-  {
-   "cell_type": "code",
-<<<<<<< HEAD
-   "execution_count": 2,
-=======
+   ]
+  },
+  {
+   "cell_type": "code",
    "execution_count": 6,
    "id": "08baae08-d493-407c-9871-635be0cf83f8",
    "metadata": {},
    "outputs": [],
->>>>>>> 90b74ea1
    "source": [
     "dps = read_gqa_dps(\"/home/common/datasets/gqa\")\n",
     "object_dp, image_dp, attr_dp = dps[\"objects\"], dps[\"images\"], dps[\"attributes\"]"
-   ],
+   ]
+  },
+  {
+   "cell_type": "code",
+   "execution_count": 3,
+   "id": "7a789b26-8b81-4a1f-8f53-29362ce55dff",
+   "metadata": {},
    "outputs": [],
-   "metadata": {}
-  },
-  {
-   "cell_type": "code",
-   "execution_count": 3,
    "source": [
     "from domino.slices.gqa import TASKS, collect_rare_slices, build_rare_slice"
-   ],
-   "outputs": [],
-   "metadata": {}
+   ]
   },
   {
    "cell_type": "code",
    "execution_count": 4,
-   "source": [
-    "settings = collect_rare_slices(TASKS)"
-   ],
-   "outputs": [
-    {
+   "id": "4c660141-8f6f-4fad-98dc-8ca97fae43c5",
+   "metadata": {},
+   "outputs": [
+    {
+     "name": "stdout",
      "output_type": "stream",
-     "name": "stdout",
      "text": [
       "task: collect_rare_slices, run_id=5092\n"
      ]
     }
    ],
-   "metadata": {}
-  },
-  {
-   "cell_type": "code",
-<<<<<<< HEAD
-   "execution_count": 108,
-   "source": [
-    "out = build_rare_slice(**settings[4], gqa_dps=dps, split_run_id=4681)"
-   ],
-   "outputs": [],
-   "metadata": {}
-=======
+   "source": [
+    "settings = collect_rare_slices(TASKS)"
+   ]
+  },
+  {
+   "cell_type": "code",
    "execution_count": 7,
    "id": "40279028-b373-49b6-8e72-63efcb667aad",
    "metadata": {},
@@ -206,37 +151,35 @@
    "source": [
     "slices_dp[0]"
    ]
->>>>>>> 90b74ea1
   },
   {
    "cell_type": "code",
    "execution_count": 25,
-   "source": [
-    "from domino.slices.train import train_model\n",
-    "model = train_model.get_artifacts(\"best_chkpt\", 4926)[\"model\"].load()\n",
-    "dp = train_model.inp(4926)[\"dp\"].load()"
-   ],
-   "outputs": [
-    {
+   "id": "5a6cc040-b649-4be0-a291-71936f257a3e",
+   "metadata": {},
+   "outputs": [
+    {
+     "name": "stderr",
      "output_type": "stream",
-     "name": "stderr",
      "text": [
       "/home/common/envs/conda/envs/domino/lib/python3.8/site-packages/torchmetrics/utilities/prints.py:36: UserWarning: Metric `AUROC` will save all targets and predictions in buffer. For large datasets this may lead to large memory footprint.\n",
       "  warnings.warn(*args, **kwargs)\n"
      ]
     }
    ],
-   "metadata": {}
+   "source": [
+    "from domino.slices.train import train_model\n",
+    "model = train_model.get_artifacts(\"best_chkpt\", 4926)[\"model\"].load()\n",
+    "dp = train_model.inp(4926)[\"dp\"].load()"
+   ]
   },
   {
    "cell_type": "code",
    "execution_count": 26,
-   "source": [
-    "model.config"
-   ],
-   "outputs": [
-    {
-     "output_type": "execute_result",
+   "id": "3ce328b6-bcc1-4426-b378-9f5ccde653ad",
+   "metadata": {},
+   "outputs": [
+    {
      "data": {
       "text/plain": [
        "{'lr': 0.0001,\n",
@@ -246,27 +189,22 @@
        " 'num_classes': 2}"
       ]
      },
+     "execution_count": 26,
      "metadata": {},
-     "execution_count": 26
-    }
-   ],
-   "metadata": {}
+     "output_type": "execute_result"
+    }
+   ],
+   "source": [
+    "model.config"
+   ]
   },
   {
    "cell_type": "code",
    "execution_count": 27,
-   "source": [
-    "from domino.vision import score\n",
-    "score_dp = score(\n",
-    "    model=model,\n",
-    "    dp=dp.lz[dp[\"split\"] == \"test\"], \n",
-    "    input_column=\"input\",\n",
-    "    batch_size=128\n",
-    ")"
-   ],
-   "outputs": [
-    {
-     "output_type": "display_data",
+   "id": "3eea9cbc-8035-47a0-8d8b-fc50436adbe7",
+   "metadata": {},
+   "outputs": [
+    {
      "data": {
       "application/vnd.jupyter.widget-view+json": {
        "model_id": "4e54897de5894f439b831ab24fc77600",
@@ -277,30 +215,53 @@
        "HBox(children=(FloatProgress(value=0.0, max=65.0), HTML(value='')))"
       ]
      },
-     "metadata": {}
+     "metadata": {},
+     "output_type": "display_data"
     },
     {
+     "name": "stdout",
      "output_type": "stream",
-     "name": "stdout",
      "text": [
       "\n"
      ]
     }
    ],
-   "metadata": {}
+   "source": [
+    "from domino.vision import score\n",
+    "score_dp = score(\n",
+    "    model=model,\n",
+    "    dp=dp.lz[dp[\"split\"] == \"test\"], \n",
+    "    input_column=\"input\",\n",
+    "    batch_size=128\n",
+    ")"
+   ]
   },
   {
    "cell_type": "code",
    "execution_count": 16,
+   "id": "342d1189-7f07-46ac-babc-f55c8e6950cf",
+   "metadata": {},
+   "outputs": [],
    "source": [
     "score_dp[\"prob\"] = score_dp[\"output\"].probabilities().data[:, -1]"
-   ],
-   "outputs": [],
-   "metadata": {}
+   ]
   },
   {
    "cell_type": "code",
    "execution_count": 18,
+   "id": "f1741c7d-ee3e-4de5-86a9-5416961b916e",
+   "metadata": {},
+   "outputs": [
+    {
+     "name": "stdout",
+     "output_type": "stream",
+     "text": [
+      "Overall AUROC: 0.9394859711332865\n",
+      "AUROC in group: 0.9395402120662036\n",
+      "AUROC where correlation does not hold: 0.9306316812439261\n"
+     ]
+    }
+   ],
    "source": [
     "from sklearn.metrics import roc_auc_score\n",
     "print(\"Overall AUROC: {}\".format(\n",
@@ -316,29 +277,15 @@
     "print(\"AUROC where correlation does not hold: {}\".format(\n",
     "    roc_auc_score(curr_dp[\"target\"], curr_dp[\"prob\"])\n",
     "))"
-   ],
-   "outputs": [
-    {
-     "output_type": "stream",
-     "name": "stdout",
-     "text": [
-      "Overall AUROC: 0.9394859711332865\n",
-      "AUROC in group: 0.9395402120662036\n",
-      "AUROC where correlation does not hold: 0.9306316812439261\n"
-     ]
-    }
-   ],
-   "metadata": {}
+   ]
   },
   {
    "cell_type": "code",
    "execution_count": 22,
-   "source": [
-    "score_dp.lz[score_dp[\"slice\"] == 1]"
-   ],
-   "outputs": [
-    {
-     "output_type": "execute_result",
+   "id": "efd6d405-d1b6-41a7-9f11-9d7ba9800969",
+   "metadata": {},
+   "outputs": [
+    {
      "data": {
       "text/html": [
        "<table border=\"1\" class=\"dataframe\">\n",
@@ -666,24 +613,29 @@
        "DataPanel(nrows: 25, ncols: 19)"
       ]
      },
+     "execution_count": 22,
      "metadata": {},
-     "execution_count": 22
-    }
-   ],
-   "metadata": {}
+     "output_type": "execute_result"
+    }
+   ],
+   "source": [
+    "score_dp.lz[score_dp[\"slice\"] == 1]"
+   ]
   },
   {
    "cell_type": "code",
    "execution_count": null,
-   "source": [],
+   "id": "cec2bf92-ff1d-46cc-ac1d-5efc587f7fcd",
+   "metadata": {},
    "outputs": [],
-   "metadata": {}
+   "source": []
   }
  ],
  "metadata": {
   "kernelspec": {
-   "name": "python3",
-   "display_name": "Python 3.8.10 64-bit ('domino': conda)"
+   "display_name": "Python 3",
+   "language": "python",
+   "name": "python3"
   },
   "language_info": {
    "codemirror_mode": {
@@ -696,9 +648,6 @@
    "nbconvert_exporter": "python",
    "pygments_lexer": "ipython3",
    "version": "3.8.10"
-  },
-  "interpreter": {
-   "hash": "c69732a7865039e91888aaead3ff2569340c124c546c64a2f5d6518a2cd9a0e4"
   }
  },
  "nbformat": 4,
